--- conflicted
+++ resolved
@@ -7,24 +7,14 @@
         """Initializa database connection"""
         self.cursor = DatabaseDriver.get_instance().cursor
     
-<<<<<<< HEAD
-    def insertInto(self,DistroPatchMatch, distroId, commitId, date, buglink, kernel_version):
-=======
-    def insertInto(self,DistroPatchMatch, distroId, commitId, date, buglink, author_time):
->>>>>>> 3d1b1eb0
+    def insertInto(self,DistroPatchMatch, distroId, commitId, date, buglink, kernel_version, author_time):
         """
         Insert data into DistributionPatches
         """
         conx = self.cursor.execute("insert into [dbo].[DistributionPatches]\
-<<<<<<< HEAD
-            ([patchId],[distroId],[commitId],[bugReportLink],[datetimeAdded],[authorMatch],[subjectMatch],[descriptionMatch],[codeMatch],[fileNameMatch],[confidence],[kernelVersion])\
-                values(?,?,?,?,?,?,?,?,?,?,?,?)",\
-                    DistroPatchMatch.upstream_patch_id,distroId,commitId, buglink,date,DistroPatchMatch.author_confidence,DistroPatchMatch.subject_confidence,DistroPatchMatch.description_confidence,0,DistroPatchMatch.filenames_confidence,DistroPatchMatch.confidence,kernel_version)
-=======
-            ([patchId],[distroId],[commitId],[bugReportLink],[commitTime],[authorMatch],[subjectMatch],[descriptionMatch],[codeMatch],[fileNameMatch],[confidence],[authorTime])\
-                values(?,?,?,?,?,?,?,?,?,?,?,?)",\
-                    DistroPatchMatch.upstream_patch_id,distroId,commitId,buglink,date,DistroPatchMatch.author_confidence,DistroPatchMatch.subject_confidence,DistroPatchMatch.description_confidence,0,DistroPatchMatch.filenames_confidence,DistroPatchMatch.confidence, author_time)
->>>>>>> 3d1b1eb0
+            ([patchId],[distroId],[commitId],[bugReportLink],[datetimeAdded],[authorMatch],[subjectMatch],[descriptionMatch],[codeMatch],[fileNameMatch],[confidence],[kernelVersion],[authorTime])\
+                values(?,?,?,?,?,?,?,?,?,?,?,?,?)",\
+                    DistroPatchMatch.upstream_patch_id,distroId,commitId, buglink,date,DistroPatchMatch.author_confidence,DistroPatchMatch.subject_confidence,DistroPatchMatch.description_confidence,0,DistroPatchMatch.filenames_confidence,DistroPatchMatch.confidence,kernel_version, author_time)
         conx.commit()
     
     def check_commit_present(self, commit_id, distro):
